/*
 * Copyright 2015 Real Logic Ltd.
 *
 * Licensed under the Apache License, Version 2.0 (the "License");
 * you may not use this file except in compliance with the License.
 * You may obtain a copy of the License at
 *
 * http://www.apache.org/licenses/LICENSE-2.0
 *
 * Unless required by applicable law or agreed to in writing, software
 * distributed under the License is distributed on an "AS IS" BASIS,
 * WITHOUT WARRANTIES OR CONDITIONS OF ANY KIND, either express or implied.
 * See the License for the specific language governing permissions and
 * limitations under the License.
 */
package uk.co.real_logic.fix_gateway.dictionary.generation;

import org.junit.Assert;
import org.junit.BeforeClass;
import org.junit.Test;
import uk.co.real_logic.agrona.concurrent.UnsafeBuffer;
import uk.co.real_logic.agrona.generation.StringWriterOutputManager;
import uk.co.real_logic.fix_gateway.builder.Encoder;
import uk.co.real_logic.fix_gateway.builder.MessageEncoder;
import uk.co.real_logic.fix_gateway.fields.DecimalFloat;
import uk.co.real_logic.fix_gateway.fields.UtcTimestampEncoder;
import uk.co.real_logic.fix_gateway.util.MutableAsciiBuffer;
import uk.co.real_logic.fix_gateway.util.Reflection;

import java.util.Map;

import static java.lang.reflect.Modifier.isAbstract;
import static java.lang.reflect.Modifier.isPublic;
import static org.hamcrest.Matchers.*;
import static org.junit.Assert.*;
import static uk.co.real_logic.agrona.generation.CompilerUtil.compileInMemory;
import static uk.co.real_logic.fix_gateway.dictionary.ExampleDictionary.*;
import static uk.co.real_logic.fix_gateway.util.CustomMatchers.containsAscii;
import static uk.co.real_logic.fix_gateway.util.Reflection.*;

public class EncoderGeneratorTest
{
    private static Map<String, CharSequence> sources;
    private static Class<?> heartbeat;
    private static Class<?> headerClass;
    private static Class<?> otherMessage;

    private MutableAsciiBuffer buffer = new MutableAsciiBuffer(new UnsafeBuffer(new byte[8 * 1024]));

    @BeforeClass
    public static void generate() throws Exception
    {
        sources = generateSources(true);
        heartbeat = compileInMemory(HEARTBEAT_ENCODER, sources);
        headerClass = compileInMemory(HEADER_ENCODER, sources);
        otherMessage = compileInMemory(OTHER_MESSAGE_ENCODER, sources);
    }

    private static Map<String, CharSequence> generateSources(final boolean validation)
    {
        final Class<?> validationClass = validation ? ValidationOn.class : ValidationOff.class;
        final StringWriterOutputManager outputManager = new StringWriterOutputManager();
        final EncoderGenerator encoderGenerator =
            new EncoderGenerator(MESSAGE_EXAMPLE, 1, TEST_PACKAGE, outputManager, validationClass);
        encoderGenerator.generate();
        return outputManager.getSources();
    }

    @Test
    public void generatesEncoderClass() throws Exception
    {
        assertNotNull("Not generated anything", heartbeat);
        assertNotNull(heartbeat);
        assertTrue(MessageEncoder.class.isAssignableFrom(heartbeat));

        final int modifiers = heartbeat.getModifiers();
        assertFalse("Not instantiable", isAbstract(modifiers));
        assertTrue("Not public", isPublic(modifiers));
    }

    @Test
    public void generatesSetters() throws NoSuchMethodException
    {
        heartbeat.getMethod("onBehalfOfCompID", CharSequence.class);
    }

    @Test
    public void stringSettersWriteToFields() throws Exception
    {
        final Object encoder = heartbeat.newInstance();

        setTestReqId(encoder);

        assertTestReqIsValue(encoder);
    }

    @Test
    public void stringSettersResizeByteArray() throws Exception
    {
        final Object encoder = heartbeat.newInstance();

        setTestReqIdTo(encoder, "abcd");

        assertArrayEquals(new byte[]{97, 98, 99, 100}, (byte[])getField(encoder, TEST_REQ_ID));
        assertEquals(4, getField(encoder, TEST_REQ_ID_LENGTH));
    }

    @Test
    public void charArraySettersWriteToFields() throws Exception
    {
        final Object encoder = heartbeat.newInstance();

        final Object value = new char[]{'a', 'b', 'c'};
        heartbeat.getMethod(TEST_REQ_ID, char[].class)
            .invoke(encoder, value);

        assertTestReqIsValue(encoder);
    }

    @Test
    public void intSettersWriteToFields() throws Exception
    {
        final Object encoder = heartbeat.newInstance();

        setInt(encoder, INT_FIELD, 1);

        assertEquals(1, getField(encoder, INT_FIELD));
    }

    @Test
    public void floatSettersWriteToFields() throws Exception
    {
        final Object encoder = heartbeat.newInstance();

        final DecimalFloat value = new DecimalFloat(1, 2);

        setFloat(encoder, FLOAT_FIELD, value);

        Assert.assertEquals(value, getField(encoder, FLOAT_FIELD));
    }

    @Test
    public void flagsForOptionalFieldsInitiallyUnset() throws Exception
    {
        final Object encoder = heartbeat.newInstance();
        assertFalse("hasTestReqId initially true", hasTestReqId(encoder));
    }

    @Test
    public void flagsForOptionalFieldsUpdated() throws Exception
    {
        final Object encoder = heartbeat.newInstance();

        setTestReqId(encoder);

        assertTrue("hasTestReqId not updated", hasTestReqId(encoder));
    }

    @Test
    public void shouldGenerateHeader() throws Exception
    {
        assertNotNull(headerClass);
        assertTrue(Encoder.class.isAssignableFrom(headerClass));

        final Encoder header = (Encoder)headerClass.newInstance();

        setCharSequence(header, "beginString", "abc");
        setCharSequence(header, "msgType", "abc");

        assertEncodesTo(header, "8=abc\0019=0000\00135=abc\001");
    }

    @Test
    public void encodesValues() throws Exception
    {
        final Encoder encoder = (Encoder)heartbeat.newInstance();

        setRequiredFields(encoder);

        setOptionalFields(encoder);
        setupHeader(encoder);
        setupTrailer(encoder);

        assertEncodesTo(encoder, ENCODED_MESSAGE);
    }

    @Test
    public void ignoresMissingOptionalValues() throws Exception
    {
        final Encoder encoder = (Encoder)heartbeat.newInstance();

        setRequiredFields(encoder);
        setupHeader(encoder);
        setupTrailer(encoder);

        assertEncodesTo(encoder, NO_OPTIONAL_MESSAGE);
    }

    @Test
    public void automaticallyComputesDerivedHeaderAndTrailerFields() throws Exception
    {
        final Encoder encoder = (Encoder)heartbeat.newInstance();

        setRequiredFields(encoder);

        assertEncodesTo(encoder, DERIVED_FIELDS_MESSAGE);
    }

    @Test
    public void shouldGenerateHumanReadableToString() throws Exception
    {
        final Encoder encoder = (Encoder)heartbeat.newInstance();

        setRequiredFields(encoder);

        assertThat(encoder.toString(), containsString(STRING_NO_OPTIONAL_MESSAGE_SUFFIX));
    }

    @Test
    public void shouldIncludeOptionalFieldsInToString() throws Exception
    {
        final Encoder encoder = (Encoder)heartbeat.newInstance();

        setRequiredFields(encoder);
        setOptionalFields(encoder);

        assertThat(encoder.toString(), containsString(STRING_ENCODED_MESSAGE_SUFFIX));
    }

    @Test
    public void shouldEncodeShorterStringsAfterLongerStrings() throws Exception
    {
        final Encoder encoder = (Encoder)heartbeat.newInstance();

        setRequiredFields(encoder);

        encoder.encode(buffer, 1);

        setCharSequence(encoder, "onBehalfOfCompID", "ab");

        assertEncodesTo(encoder, SHORTER_STRING_MESSAGE);
    }

    @Test
    public void shouldToStringShorterStringsAfterLongerStrings() throws Exception
    {
        final Encoder encoder = (Encoder)heartbeat.newInstance();

        setRequiredFields(encoder);

        setCharSequence(encoder, "onBehalfOfCompID", "ab");

        assertThat(encoder.toString(), containsString("ab"));
        assertThat(encoder.toString(), not(containsString("abc")));
    }

    @Test
    public void shouldEncodeRepeatingGroups() throws Exception
    {
        final Encoder encoder = (Encoder)heartbeat.newInstance();
        setRequiredFields(encoder);
        setGroup(encoder);

        assertEncodesTo(encoder, REPEATING_GROUP_MESSAGE);
    }

    @Test
    public void shouldEncodeNestedRepeatingGroups() throws Exception
    {
        final Encoder encoder = (Encoder)heartbeat.newInstance();
        setRequiredFields(encoder);

        final Object group = getEgGroup(encoder);
        setGroupField(group, 1);

        final Object nestedGroup = getNestedGroup(group);
        setInt(nestedGroup, "nestedField", 1);

        assertEncodesTo(encoder, NESTED_GROUP_MESSAGE);
    }

    @Test
    public void shouldResetOptionalFields() throws Exception
    {
        final Encoder encoder = (Encoder)heartbeat.newInstance();
        setOptionalFields(encoder);

        reset(encoder);

        setRequiredFields(encoder);

        assertEncodesTo(encoder, NO_OPTIONAL_MESSAGE);
    }

    @Test
    public void shouldResetRequiredFields() throws Exception
    {
<<<<<<< HEAD
        final Encoder encoder = (Encoder) heartbeat.newInstance();
        setRequiredFields(encoder);
=======
        final Encoder encoder = (Encoder)heartbeat.newInstance();
        setOptionalFields(encoder);
>>>>>>> 1be188b4

        reset(encoder);

        assertThat(encoder.toString(), containsString(STRING_RESET_SUFFIX));
    }

    @Test
    public void shouldEncodeShortTimestamp() throws Exception
    {
        final Encoder encoder = (Encoder)heartbeat.newInstance();

        setRequiredFields(encoder, 0);

        assertEncodesTo(encoder, SHORT_TIMESTAMP_MESSAGE);
    }

    @Test
    public void shouldDelegateToStringCallsForGroups() throws Exception
    {
        final Encoder encoder = (Encoder)heartbeat.newInstance();
        setRequiredFields(encoder);
        setGroup(encoder);

        assertThat(encoder, hasToString(containsString(STRING_FOR_GROUP)));
    }

    @Test
    public void shouldGenerateComponentClass() throws Exception
    {
        final Class<?> component = compileInMemory(COMPONENT_ENCODER, sources);

        assertNotNull(component);
    }

    @Test
    public void shouldEncodeComponents() throws Exception
    {
        final Encoder encoder = (Encoder)heartbeat.newInstance();
        setRequiredFields(encoder);

        setupComponent(encoder);

        assertEncodesTo(encoder, COMPONENT_MESSAGE);
    }

    @Test
    public void shouldBeAbleToToStringComponentValues() throws Exception
    {
        final Encoder encoder = (Encoder)heartbeat.newInstance();
        setRequiredFields(encoder);

        setupComponent(encoder);

        assertThat(encoder.toString(), containsString(COMPONENT_TO_STRING));
    }

    @Test
    public void shouldGenerateHasMethodsForFields() throws Exception
    {
        final Encoder encoder = (Encoder)heartbeat.newInstance();
        setRequiredFields(encoder);

        assertTrue(hasOnBehalfOfCompID(encoder));
        assertFalse(hasTestReqID(encoder));
    }

    @Test
    public void shouldGenerateTwoCharacterMessageTypes() throws Exception
    {
        final Encoder encoder = (Encoder)otherMessage.newInstance();

        assertThat(encoder.toString(), containsString("\"MsgType\": \"" + OTHER_MESSAGE_TYPE + "\""));
        assertEncodesTo(encoder, "8=FIX.4.4\0019=0011\00135=AB\00199=0\00110=099\001");
    }

    private boolean hasOnBehalfOfCompID(final Encoder encoder) throws Exception
    {
        return (boolean)get(encoder, "hasOnBehalfOfCompID");
    }

    private boolean hasTestReqID(final Encoder encoder) throws Exception
    {
        return (boolean)get(encoder, "hasTestReqID");
    }

    private void setupComponent(final Encoder encoder) throws Exception
    {
        final Object egComponent = getEgComponent(encoder);
        setInt(egComponent, "componentField", 2);
    }

    private void setGroup(final Encoder encoder) throws Exception
    {
        Object group = getEgGroup(encoder);
        setGroupField(group, 1);

        group = next(group);
        setGroupField(group, 2);
    }

    private void setGroupField(final Object tradingSessions, final int value) throws Exception
    {
        setInt(tradingSessions, "groupField", value);
    }

    private void setupHeader(final Encoder encoder) throws Exception
    {
        final Object header = Reflection.get(encoder, "header");
        setCharSequence(header, "beginString", "FIX.4.4");
        setCharSequence(header, "msgType", "0");
    }

    private void setRequiredFields(Encoder encoder) throws Exception
    {
        setRequiredFields(encoder, 1);
    }

    private void setRequiredFields(final Encoder encoder, final int someTime) throws Exception
    {
        setCharSequence(encoder, "onBehalfOfCompID", "abc");
        setInt(encoder, INT_FIELD, 2);
        setFloat(encoder, FLOAT_FIELD, new DecimalFloat(11, 1));
        setSomeTimeField(encoder, someTime);
    }

<<<<<<< HEAD
    private void setSomeTimeField(final Encoder encoder,
                                  final int someTime) throws Exception
=======
    private void setSomeTimeField(final Encoder encoder, final int someTime)
        throws IllegalAccessException, InvocationTargetException, NoSuchMethodException
>>>>>>> 1be188b4
    {
        final UtcTimestampEncoder utcTimestampEncoder = new UtcTimestampEncoder();
        final int length = utcTimestampEncoder.encode(someTime);
        encoder.getClass()
            .getMethod(SOME_TIME_FIELD, byte[].class, int.class)
            .invoke(encoder, utcTimestampEncoder.buffer(), length);
    }

    private void setOptionalFields(Encoder encoder) throws Exception
    {
        setTestReqIdTo(encoder, ABC);
        setBoolean(encoder, BOOLEAN_FIELD, true);
        setByteArray(encoder, DATA_FIELD, new byte[]{'1', '2', '3'});
    }

    private void setupTrailer(final Encoder encoder) throws Exception
    {
        final Object trailer = Reflection.get(encoder, "trailer");
        setCharSequence(trailer, "checkSum", "12");
    }

    private void assertEncodesTo(final Encoder encoder, final String value)
    {
        final int length = encoder.encode(buffer, 1);
        assertThat(buffer, containsAscii(value, 1, value.length()));
        assertEquals(value.length(), length);
    }

    private void assertTestReqIsValue(final Object encoder) throws Exception
    {
        assertArrayEquals(VALUE_IN_BYTES, (byte[])getField(encoder, TEST_REQ_ID));
        assertEquals(3, getField(encoder, TEST_REQ_ID_LENGTH));
    }

    private boolean hasTestReqId(final Object encoder) throws Exception
    {
        return (boolean)getField(encoder, HAS_TEST_REQ_ID);
    }

    private void setTestReqId(final Object encoder) throws Exception
    {
        setTestReqIdTo(encoder, ABC);
    }

    private void setTestReqIdTo(final Object encoder, final String value) throws Exception
    {
        setCharSequence(encoder, TEST_REQ_ID, value);
    }
}<|MERGE_RESOLUTION|>--- conflicted
+++ resolved
@@ -295,13 +295,8 @@
     @Test
     public void shouldResetRequiredFields() throws Exception
     {
-<<<<<<< HEAD
-        final Encoder encoder = (Encoder) heartbeat.newInstance();
-        setRequiredFields(encoder);
-=======
-        final Encoder encoder = (Encoder)heartbeat.newInstance();
-        setOptionalFields(encoder);
->>>>>>> 1be188b4
+        final Encoder encoder = (Encoder)heartbeat.newInstance();
+        setRequiredFields(encoder);
 
         reset(encoder);
 
@@ -427,13 +422,8 @@
         setSomeTimeField(encoder, someTime);
     }
 
-<<<<<<< HEAD
     private void setSomeTimeField(final Encoder encoder,
                                   final int someTime) throws Exception
-=======
-    private void setSomeTimeField(final Encoder encoder, final int someTime)
-        throws IllegalAccessException, InvocationTargetException, NoSuchMethodException
->>>>>>> 1be188b4
     {
         final UtcTimestampEncoder utcTimestampEncoder = new UtcTimestampEncoder();
         final int length = utcTimestampEncoder.encode(someTime);
