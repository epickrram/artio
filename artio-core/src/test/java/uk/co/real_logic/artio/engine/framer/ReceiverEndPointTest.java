--- conflicted
+++ resolved
@@ -144,12 +144,9 @@
             mockChannel, BUFFER_SIZE, publication,
             CONNECTION_ID, sessionId, SEQUENCE_INDEX, mockSessionContexts,
             messagesRead, framer, errorHandler, LIBRARY_ID,
-<<<<<<< HEAD
             mockGatewaySessions,
-            mockClock);
-=======
-            mockGatewaySessions, FixDictionary.of(FixDictionary.findDefault()));
->>>>>>> 4a1070e0
+            mockClock,
+            FixDictionary.of(FixDictionary.findDefault()));
         endPoint.gatewaySession(gatewaySession);
     }
 
