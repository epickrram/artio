/*
 * Copyright 2015-2018 Real Logic Ltd, Adaptive Financial Consulting Ltd.
 *
 * Licensed under the Apache License, Version 2.0 (the "License");
 * you may not use this file except in compliance with the License.
 * You may obtain a copy of the License at
 *
 * https://www.apache.org/licenses/LICENSE-2.0
 *
 * Unless required by applicable law or agreed to in writing, software
 * distributed under the License is distributed on an "AS IS" BASIS,
 * WITHOUT WARRANTIES OR CONDITIONS OF ANY KIND, either express or implied.
 * See the License for the specific language governing permissions and
 * limitations under the License.
 */
package uk.co.real_logic.artio.engine.framer;

import org.agrona.ErrorHandler;
import uk.co.real_logic.artio.FixCounters;
import uk.co.real_logic.artio.engine.EngineConfiguration;
import uk.co.real_logic.artio.engine.SenderSequenceNumbers;
import uk.co.real_logic.artio.protocol.GatewayPublication;

class EndPointFactory
{
    private final EngineConfiguration configuration;
    private final SessionContexts sessionContexts;
    private final GatewayPublication inboundLibraryPublication;
    private final FixCounters fixCounters;
    private final ErrorHandler errorHandler;
    private final GatewaySessions gatewaySessions;
    private final SenderSequenceNumbers senderSequenceNumbers;

    private SlowPeeker replaySlowPeeker;

    EndPointFactory(
        final EngineConfiguration configuration,
        final SessionContexts sessionContexts,
        final GatewayPublication inboundLibraryPublication,
        final FixCounters fixCounters,
        final ErrorHandler errorHandler,
        final GatewaySessions gatewaySessions,
        final SenderSequenceNumbers senderSequenceNumbers)
    {
        this.configuration = configuration;
        this.sessionContexts = sessionContexts;
        this.inboundLibraryPublication = inboundLibraryPublication;
        this.fixCounters = fixCounters;
        this.errorHandler = errorHandler;
        this.gatewaySessions = gatewaySessions;
        this.senderSequenceNumbers = senderSequenceNumbers;
    }

    ReceiverEndPoint receiverEndPoint(
        final TcpChannel channel,
        final long connectionId,
        final long sessionId,
        final int sequenceIndex,
        final int libraryId,
        final Framer framer)
    {
        return new ReceiverEndPoint(
            channel,
            configuration.receiverBufferSize(),
            inboundLibraryPublication,
            connectionId,
            sessionId,
            sequenceIndex,
            sessionContexts,
            fixCounters.messagesRead(connectionId, channel.remoteAddress()),
            framer,
            errorHandler,
            libraryId,
            gatewaySessions,
<<<<<<< HEAD
            configuration.clock());
=======
            configuration.acceptorfixDictionary());
>>>>>>> 4a1070e0
    }

    SenderEndPoint senderEndPoint(
        final TcpChannel channel,
        final long connectionId,
        final int libraryId,
        final BlockablePosition libraryBlockablePosition,
        final Framer framer)
    {
        final String remoteAddress = channel.remoteAddress();
        return new SenderEndPoint(
            connectionId,
            libraryId,
            libraryBlockablePosition,
            replaySlowPeeker,
            channel,
            fixCounters.bytesInBuffer(connectionId, remoteAddress),
            fixCounters.invalidLibraryAttempts(connectionId, remoteAddress),
            errorHandler,
            framer,
            configuration.senderMaxBytesInBuffer(),
            configuration.slowConsumerTimeoutInMs(),
            System.currentTimeMillis(),
            senderSequenceNumbers.onNewSender(connectionId));
    }

    void replaySlowPeeker(final SlowPeeker replaySlowPeeker)
    {
        this.replaySlowPeeker = replaySlowPeeker;
    }
}<|MERGE_RESOLUTION|>--- conflicted
+++ resolved
@@ -72,11 +72,8 @@
             errorHandler,
             libraryId,
             gatewaySessions,
-<<<<<<< HEAD
-            configuration.clock());
-=======
+            configuration.clock(),
             configuration.acceptorfixDictionary());
->>>>>>> 4a1070e0
     }
 
     SenderEndPoint senderEndPoint(
